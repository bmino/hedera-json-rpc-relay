/*-
 *
 * Hedera JSON RPC Relay
 *
 * Copyright (C) 2022 Hedera Hashgraph, LLC
 *
 * Licensed under the Apache License, Version 2.0 (the "License");
 * you may not use this file except in compliance with the License.
 * You may obtain a copy of the License at
 *
 *      http://www.apache.org/licenses/LICENSE-2.0
 *
 * Unless required by applicable law or agreed to in writing, software
 * distributed under the License is distributed on an "AS IS" BASIS,
 * WITHOUT WARRANTIES OR CONDITIONS OF ANY KIND, either express or implied.
 * See the License for the specific language governing permissions and
 * limitations under the License.
 *
 */

import dotenv from 'dotenv';
import path from 'path';
import shell from 'shelljs';
import pino from 'pino';
import fs from 'fs';
import ServicesClient from '../clients/servicesClient';
import MirrorClient from '../clients/mirrorClient';
import RelayClient from '../clients/relayClient';
import app from '../../dist/server';
import wsApp from '@hashgraph/json-rpc-ws-server/dist/webSocketServer';
import {Hbar} from "@hashgraph/sdk";

const testLogger = pino({
    name: 'hedera-json-rpc-relay',
    level: process.env.LOG_LEVEL || 'trace',
    transport: {
        target: 'pino-pretty',
        options: {
            colorize: true,
            translateTime: true
        }
    }
});
const logger = testLogger.child({ name: 'rpc-acceptance-test' });

dotenv.config({ path: path.resolve(__dirname, '../../../.env') });

const USE_LOCAL_NODE = process.env.LOCAL_NODE || 'true';
const NETWORK = process.env.HEDERA_NETWORK || '';
const OPERATOR_KEY = process.env.OPERATOR_KEY_MAIN || '';
const OPERATOR_ID = process.env.OPERATOR_ID_MAIN || '';
const MIRROR_NODE_URL = process.env.MIRROR_NODE_URL || '';
const LOCAL_RELAY_URL = 'http://localhost:7546';
const RELAY_URL = process.env.E2E_RELAY_HOST || LOCAL_RELAY_URL;
let startOperatorBalance: Hbar;

describe('RPC Server Acceptance Tests', function () {
    this.timeout(240 * 1000); // 240 seconds

    let relayServer; // Relay Server
    let socketServer;
    global.servicesNode = new ServicesClient(NETWORK, OPERATOR_ID, OPERATOR_KEY, logger.child({name: `services-test-client`}));
    global.mirrorNode = new MirrorClient(MIRROR_NODE_URL, logger.child({name: `mirror-node-test-client`}));
    global.relay = new RelayClient(RELAY_URL, logger.child({name: `relay-test-client`}));
    global.relayServer = relayServer;
    global.socketServer = socketServer;
    global.logger = logger;

    before(async () => {
        // configuration details
        logger.info('Acceptance Tests Configurations successfully loaded');
        logger.info(`LOCAL_NODE: ${process.env.LOCAL_NODE}`);
        logger.info(`CHAIN_ID: ${process.env.CHAIN_ID}`);
        logger.info(`HEDERA_NETWORK: ${process.env.HEDERA_NETWORK}`);
        logger.info(`OPERATOR_ID_MAIN: ${process.env.OPERATOR_ID_MAIN}`);
        logger.info(`MIRROR_NODE_URL: ${process.env.MIRROR_NODE_URL}`);
        logger.info(`E2E_RELAY_HOST: ${process.env.E2E_RELAY_HOST}`);

        if (USE_LOCAL_NODE === 'true') {
            runLocalHederaNetwork();
        }

        if (RELAY_URL === LOCAL_RELAY_URL) {
            runLocalRelay();
        }

        // cache start balance
        startOperatorBalance = await global.servicesNode.getOperatorBalance();
    });

    after(async function () {
        const endOperatorBalance = await global.servicesNode.getOperatorBalance();
        const cost = startOperatorBalance.toTinybars().subtract(endOperatorBalance.toTinybars());
        logger.info(`Acceptance Tests spent ${Hbar.fromTinybars(cost)}`);


        if (USE_LOCAL_NODE === 'true') {
            // stop local-node
            logger.info('Shutdown local node');
            shell.exec('hedera stop');
        }

        // stop relay
        logger.info('Stop relay');
        if (relayServer !== undefined) {
            relayServer.close();
        }

        if (process.env.TEST_WS_SERVER === 'true' && socketServer !== undefined) {
            socketServer.close();
        }
    });

    describe("Acceptance tests", async () => {
        fs.readdirSync(path.resolve(__dirname, './'))
            .forEach(file => {
                if (fs.statSync(path.resolve(__dirname, file)).isDirectory()) {
                    fs.readdirSync(path.resolve(__dirname, file)).forEach(subFile => {
                        loadTest(`${file}/${subFile}`);
                    });
                } else {
                    loadTest(file);
                }
            });
    });

    function loadTest(testFile) {
        if (testFile !== 'index.spec.ts' && testFile.endsWith('.spec.ts')) {
            require(`./${testFile}`);
        }
    }

    function runLocalHederaNetwork() {
        // set env variables for docker images until local-node is updated
<<<<<<< HEAD
        process.env['NETWORK_NODE_IMAGE_TAG'] = '0.35.0-alpha.6';
        process.env['HAVEGED_IMAGE_TAG'] = '0.35.0-alpha.6';
        process.env['MIRROR_IMAGE_TAG'] = '0.76.0';
=======
        process.env['NETWORK_NODE_IMAGE_TAG'] = '0.36.0-alpha.1';
        process.env['HAVEGED_IMAGE_TAG'] = '0.36.0-alpha.1';
        process.env['MIRROR_IMAGE_TAG'] = '0.76.1';
>>>>>>> 34850d9c

        console.log(`Docker container versions, services: ${process.env['NETWORK_NODE_IMAGE_TAG']}, mirror: ${process.env['MIRROR_IMAGE_TAG']}`);

        console.log('Installing local node...');
        shell.exec(`npm install @hashgraph/hedera-local -g`);

        console.log('Starting local node...');
        shell.exec(`hedera start -d`);
        console.log('Hedera Hashgraph local node env started');
    }

    function runLocalRelay() {
        // start local relay, stop relay instance in local
        shell.exec('docker stop json-rpc-relay');
        logger.info(`Start relay on port ${process.env.SERVER_PORT}`);
        relayServer = app.listen({port: process.env.SERVER_PORT});

        if (process.env.TEST_WS_SERVER === 'true') {
            global.socketServer = wsApp.listen({port: process.env.WEB_SOCKET_PORT || 8546});   
        }
    }

});<|MERGE_RESOLUTION|>--- conflicted
+++ resolved
@@ -132,15 +132,9 @@
 
     function runLocalHederaNetwork() {
         // set env variables for docker images until local-node is updated
-<<<<<<< HEAD
-        process.env['NETWORK_NODE_IMAGE_TAG'] = '0.35.0-alpha.6';
-        process.env['HAVEGED_IMAGE_TAG'] = '0.35.0-alpha.6';
-        process.env['MIRROR_IMAGE_TAG'] = '0.76.0';
-=======
         process.env['NETWORK_NODE_IMAGE_TAG'] = '0.36.0-alpha.1';
         process.env['HAVEGED_IMAGE_TAG'] = '0.36.0-alpha.1';
         process.env['MIRROR_IMAGE_TAG'] = '0.76.1';
->>>>>>> 34850d9c
 
         console.log(`Docker container versions, services: ${process.env['NETWORK_NODE_IMAGE_TAG']}, mirror: ${process.env['MIRROR_IMAGE_TAG']}`);
 
@@ -159,7 +153,7 @@
         relayServer = app.listen({port: process.env.SERVER_PORT});
 
         if (process.env.TEST_WS_SERVER === 'true') {
-            global.socketServer = wsApp.listen({port: process.env.WEB_SOCKET_PORT || 8546});   
+            global.socketServer = wsApp.listen({port: process.env.WEB_SOCKET_PORT || 8546});
         }
     }
 
