--- conflicted
+++ resolved
@@ -19,12 +19,8 @@
  */
 
 import { Logger } from 'pino';
-<<<<<<< HEAD
-import { Gauge, Registry } from 'prom-client';
 import { formatRequestIdMessage } from '../formatters';
-=======
 import { Counter, Registry } from 'prom-client';
->>>>>>> 419ea9f7
 
 export default class RateLimit {
   private duration: number;
@@ -56,15 +52,13 @@
         return false;
       }
 
-<<<<<<< HEAD
-      this.ipRateLimitGauge.labels(methodName).inc(1);
 
       const requestIdPrefix = requestId ? formatRequestIdMessage(requestId) : '';
       this.logger.warn(`${requestIdPrefix}, Rate limit call to ${methodName}, ${this.database[ip].methodInfo[methodName].remaining} out of ${total} calls remaining`);
-=======
+
       this.ipRateLimitCounter.labels(methodName).inc(1);
       this.logger.warn(`Rate limit call to ${methodName}, ${this.database[ip].methodInfo[methodName].remaining} out of ${total} calls remaining`);
->>>>>>> 419ea9f7
+
       return true;
     } else {
       this.reset(ip, methodName, total);
