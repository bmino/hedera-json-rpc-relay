--- conflicted
+++ resolved
@@ -132,14 +132,9 @@
         // Limit connections from a single IP address
         const limitPerIp = parseInt(process.env.WS_CONNECTION_LIMIT_PER_IP || '10');
         if (this.clientIps[ip] && this.clientIps[ip] > limitPerIp) {
-<<<<<<< HEAD
-            this.logger.info(`Maximum allowed connections from a single IP (${this.clientIps[ip]}) exceeded for address ${ip}`);
+            this.logger.info(`Closing connection ${ctx.websocket.id} due to exceeded maximum connections from a single IP (${this.clientIps[ip]}) for address ${ip}`);
             this.ipConnectionLimitCounter.inc({ ip });
-            ctx.websocket.close(IP_LIMIT_ERROR.code, IP_LIMIT_ERROR.message);
-=======
-            this.logger.info(`Closing connection ${ctx.websocket.id} due to exceeded maximum connections from a single IP (${this.clientIps[ip]}) for address ${ip}`);
             ctx.websocket.close(CONNECTION_IP_LIMIT_EXCEEDED.code, CONNECTION_IP_LIMIT_EXCEEDED.message);
->>>>>>> 771284c7
             return;
         }
 
@@ -158,7 +153,6 @@
         }, maxConnectionTTL);
     }
 
-<<<<<<< HEAD
     public verifyClient(info, done) {
         if (this.connectedClients >= parseInt(process.env.CONNECTION_LIMIT || '10')) {
             this.connectionLimitCounter.inc();
@@ -167,8 +161,6 @@
         done(true);
     }
 
-=======
->>>>>>> 771284c7
     public incrementSubs(ctx) {
         ctx.websocket.subscriptions++;
     }
